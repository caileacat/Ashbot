--- conflicted
+++ resolved
@@ -1,6 +1,5 @@
 import os
 import json
-<<<<<<< HEAD
 import asyncio
 import discord
 import logging
@@ -8,42 +7,17 @@
 import threading
 import subprocess
 import time
-=======
-import time  # ✅ Needed for adding delay before re-printing the menu
-import discord
-import logging
-import asyncio
-import aiohttp  # ✅ Required for setting timeout
-import datetime
-import threading  # ✅ Allows running the bot in a separate thread
->>>>>>> 78fe9968
 from dotenv import load_dotenv
-from discord import app_commands  # ✅ Required for slash commands
 from discord.ext import commands
-<<<<<<< HEAD
 from core.logging_manager import show_logging_menu
 from core.weaviate_manager import weaviate_menu, start_weaviate, is_weaviate_running
 from core.weaviate_manager import create_weaviate_container, initialize_weaviate_data
-=======
-from core.startup import initialize_services  # ✅ Run startup checks from the menu
-from core.weaviate_manager import weaviate_menu
-from core.message_handler import send_to_chatgpt  # ✅ Import message handling
-from core.logging_manager import show_logging_menu
-from core.message_handler import send_console_message_to_chatgpt  # ✅ Import missing function
-
->>>>>>> 78fe9968
 
 # ✅ Load environment variables
 load_dotenv()
 DISCORD_BOT_TOKEN = os.getenv("DISCORD_BOT_TOKEN")
-<<<<<<< HEAD
 GUILD_ID = int(os.getenv("DISCORD_GUILD_ID", 0))
 DOCKER_EXE_PATH = r"C:\Program Files\Docker\Docker\Docker Desktop.exe"
-=======
-GUILD_ID = int(os.getenv("DISCORD_GUILD_ID", 0))  # ✅ Ensure the bot is registered to the correct server
-bot_running = False  # ✅ Track if the bot is running
-bot_thread = None  # ✅ Track bot thread
->>>>>>> 78fe9968
 
 # ✅ Set up logging (default to INFO)
 logging.basicConfig(level=logging.INFO, format="%(asctime)s %(levelname)s %(message)s")
@@ -52,32 +26,6 @@
 intents = discord.Intents.default()
 intents.message_content = True  # Required for reading messages
 bot = commands.Bot(command_prefix="/", intents=intents)
-<<<<<<< HEAD
-=======
-
-@bot.event
-async def on_ready():
-    """Triggered when the bot successfully logs in."""
-    global bot_running
-    bot_running = True  # ✅ Ensure tracking starts when bot is running
-
-    try:
-        await bot.tree.sync()  # ✅ Sync commands after bot is fully ready
-        print(f"✅ Logged in as {bot.user} | Slash Commands Synced")
-    except Exception as e:
-        print(f"❌ Error syncing commands: {e}")
-
-# ✅ Slash Command: /ash
-@bot.tree.command(name="ash", description="Talk to Ash")
-async def talk_to_ash(interaction: discord.Interaction, message: str):
-    """Handles the /ash command, capturing the message for debugging."""
-    await interaction.response.defer()  # ✅ Acknowledge command immediately
-
-    user_id = str(interaction.user.id)  # ✅ Get user details
-    send_to_chatgpt(message, user_id)   # ✅ Calls main function
-
-    await interaction.followup.send(f"📩 Debugging message: {message} (Logged to debug.txt)", ephemeral=True)
->>>>>>> 78fe9968
 
 # ✅ Track bot state
 bot_running = False
@@ -111,6 +59,79 @@
         print(f"❌ Error starting Docker: {e}")
         return False
 
+### 🛠️ Bot Controls (Start/Stop) ###
+def run_bot():
+    """Runs AshBot in a separate thread."""
+    global bot_running
+    bot_running = True
+    bot.run(DISCORD_BOT_TOKEN)
+
+def start_ashbot():
+    """Starts AshBot in a separate thread so the menu remains available."""
+    global bot_running, bot_thread
+    if bot_running:
+        print("⚠️ AshBot is already running.")
+        return
+    
+    print("🚀 Starting AshBot...")
+    bot_thread = threading.Thread(target=run_bot, daemon=True)
+    bot_thread.start()
+
+def stop_ashbot():
+    """Stops AshBot gracefully."""
+    global bot_running
+    if not bot_running:
+        print("⚠️ AshBot is already stopped.")
+        return
+
+    print("🛑 Stopping AshBot...")
+    bot_running = False
+    os._exit(0)  # Force stop for now (we will refine this later)
+
+### 📝 Console Menu ###
+def show_main_menu():
+    """Displays the main menu for AshBot."""
+    global bot_running
+
+    # ✅ **Ensure Docker is running before anything else**
+    print("🔄 Ensuring Docker is running...")
+    if not is_docker_running():
+        if not start_docker():
+            print("🚨 Docker must be running for AshBot to work. Continuing anyway...")
+    
+    # ✅ **Ensure Weaviate is running properly before allowing AshBot to start**
+    print("🔄 Ensuring Weaviate is running...")
+    if not is_weaviate_running():
+        print("🧠 Weaviate is not running. Attempting to start...")
+        if not start_weaviate():
+            print("❌ Weaviate failed to start, but you can manage it from the menu.")
+
+    while True:
+        time.sleep(3)  # ✅ Waits 3 seconds before re-printing the menu
+        print("\n=== AshBot Menu ===")
+        if bot_running:
+            print("[S] Stop AshBot")  # ✅ Stop option at the top
+        else:
+            print("[A] Start AshBot")
+            print("[D] Start AshBot with Watchdog")
+        print("[W] Manage Weaviate")
+        print("[C] Configure Logging")
+        print("[X] Exit AshBot")
+
+        choice = input("Select an option: ").strip().upper()
+        if choice == "S" and bot_running:
+            stop_ashbot()
+        elif choice == "A" and not bot_running:
+            start_ashbot()
+        elif choice == "D" and not bot_running:
+            start_ashbot()
+        elif choice == "W":
+            weaviate_menu()
+        elif choice == "C":
+            show_logging_menu()
+        elif choice == "X":
+            break
+
 ### 🎭 Bot Event: On Ready ###
 @bot.event
 async def on_ready():
@@ -138,104 +159,5 @@
     except Exception as e:
         print(f"❌ Error fetching registered commands: {e}")
 
-### 🛠️ Bot Controls (Start/Stop) ###
-def run_bot():
-    """Runs AshBot in a separate thread without blocking the menu."""
-    global bot_running
-    bot_running = True  # ✅ Mark bot as running
-
-    asyncio.run(bot.start(DISCORD_BOT_TOKEN))  # ✅ Run bot in its own event loop
-
-def start_ashbot():
-    """Starts AshBot in a separate thread so the menu remains available."""
-    global bot_running, bot_thread
-    if bot_running:
-        print("⚠️ AshBot is already running.")
-        return
-
-    print("🚀 Starting AshBot...")
-    bot_thread = threading.Thread(target=run_bot, daemon=True)
-    bot_thread.start()
-
-def stop_ashbot():
-    """Stops AshBot gracefully."""
-    global bot_running
-    if not bot_running:
-        print("⚠️ AshBot is already stopped.")
-        return
-
-    print("🛑 Stopping AshBot...")
-    bot_running = False  # ✅ Ensure bot_running updates globally
-
-    # ✅ Close the bot properly
-    asyncio.run(bot.close())
-
-### 📝 Console Menu ###
-def show_main_menu():
-    """Displays the main menu for AshBot."""
-    global bot_running
-
-<<<<<<< HEAD
-    # ✅ **Ensure Docker is running before anything else**
-    print("🔄 Ensuring Docker is running...")
-    if not is_docker_running():
-        if not start_docker():
-            print("🚨 Docker must be running for AshBot to work. Continuing anyway...")
-    
-    # ✅ **Ensure Weaviate is running properly before allowing AshBot to start**
-    print("🔄 Ensuring Weaviate is running...")
-    if not is_weaviate_running():
-        print("🧠 Weaviate is not running. Attempting to start...")
-        if not start_weaviate():
-            print("❌ Weaviate failed to start, but you can manage it from the menu.")
-=======
-    # ✅ Run startup checks inside the menu
-    startup_successful = initialize_services()
-    if not startup_successful:
-        print("❌ Startup failed. Exiting...")
-        return
->>>>>>> 78fe9968
-
-    while True:
-        time.sleep(3)  # ✅ Waits 3 seconds before re-printing the menu
-        print("\n=== AshBot Menu ===")
-        if bot_running:
-            print("[S] Stop AshBot")
-        else:
-            print("[A] Start AshBot")
-            print("[D] Start AshBot with Watchdog")
-        print("[W] Manage Weaviate")
-        print("[C] Configure Logging")
-        print("[X] Exit AshBot")
-
-        choice = input("Select an option: ").strip().upper()
-        if choice == "S" and bot_running:
-            stop_ashbot()
-        elif choice == "A" and not bot_running:
-            start_ashbot()
-        elif choice == "D" and not bot_running:
-            start_ashbot()
-        elif choice == "W":
-            weaviate_menu()
-        elif choice == "C":
-            show_logging_menu()
-        elif choice == "X":
-<<<<<<< HEAD
-            break
-=======
-            print("👋 Exiting AshBot...")
-            break
-        else:
-            # ✅ If input is NOT a command, assume it's a message to Ash
-            print(f"📩 Preparing message to Ash: {choice}")
-            send_console_message_to_chatgpt(choice)  # ✅ Calls console-specific function
-
-        time.sleep(1)  # ✅ Small delay for readability
->>>>>>> 78fe9968
-
-# ✅ Ensure both the bot and menu start correctly
 if __name__ == "__main__":
-    menu_thread = threading.Thread(target=show_main_menu, daemon=True)
-    menu_thread.start()
-
-    run_bot()  # ✅ Start bot in main thread+    show_main_menu()